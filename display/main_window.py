--- conflicted
+++ resolved
@@ -49,15 +49,7 @@
 
         canvas.setScene(self.scene) # add the scene to the canvas
 
-<<<<<<< HEAD
-        controls_widget.setLayout(controls_layout)
-        # need to add sliders here to the input velocities and stuff
-
-        ### ----- play and stop buttons ----- ###
-        button_width = int(canvas_width / 2.5)
-=======
         ### ----- play, stop, and reset buttons ----- ###
->>>>>>> 29dd8a56
         button_layout = QHBoxLayout()
         button_widget = QWidget()
 
